# Copyright 2015 Amazon.com, Inc. or its affiliates. All Rights Reserved.
#
# Licensed under the Apache License, Version 2.0 (the "License"). You
# may not use this file except in compliance with the License. A copy of
# the License is located at
#
# https://aws.amazon.com/apache2.0/
#
# or in the "license" file accompanying this file. This file is
# distributed on an "AS IS" BASIS, WITHOUT WARRANTIES OR CONDITIONS OF
# ANY KIND, either express or implied. See the License for the specific
# language governing permissions and limitations under the License.
"""Abstractions over S3's upload/download operations.

This module provides high level abstractions for efficient
uploads/downloads.  It handles several things for the user:

* Automatically switching to multipart transfers when
  a file is over a specific size threshold
* Uploading/downloading a file in parallel
* Progress callbacks to monitor transfers
* Retries.  While botocore handles retries for streaming uploads,
  it is not possible for it to handle retries for streaming
  downloads.  This module handles retries for both cases so
  you don't need to implement any retry logic yourself.

This module has a reasonable set of defaults.  It also allows you
to configure many aspects of the transfer process including:

* Multipart threshold size
* Max parallel downloads
* Socket timeouts
* Retry amounts

There is no support for s3->s3 multipart copies at this
time.


.. _ref_s3transfer_usage:

Usage
=====

The simplest way to use this module is:

.. code-block:: python

    client = boto3.client('s3', 'us-west-2')
    transfer = S3Transfer(client)
    # Upload /tmp/myfile to s3://bucket/key
    transfer.upload_file('/tmp/myfile', 'bucket', 'key')

    # Download s3://bucket/key to /tmp/myfile
    transfer.download_file('bucket', 'key', '/tmp/myfile')

The ``upload_file`` and ``download_file`` methods also accept
``**kwargs``, which will be forwarded through to the corresponding
client operation.  Here are a few examples using ``upload_file``::

    # Making the object public
    transfer.upload_file('/tmp/myfile', 'bucket', 'key',
                         extra_args={'ACL': 'public-read'})

    # Setting metadata
    transfer.upload_file('/tmp/myfile', 'bucket', 'key',
                         extra_args={'Metadata': {'a': 'b', 'c': 'd'}})

    # Setting content type
    transfer.upload_file('/tmp/myfile.json', 'bucket', 'key',
                         extra_args={'ContentType': "application/json"})


The ``S3Transfer`` class also supports progress callbacks so you can
provide transfer progress to users.  Both the ``upload_file`` and
``download_file`` methods take an optional ``callback`` parameter.
Here's an example of how to print a simple progress percentage
to the user:

.. code-block:: python

    class ProgressPercentage(object):
        def __init__(self, filename):
            self._filename = filename
            self._size = float(os.path.getsize(filename))
            self._seen_so_far = 0
            self._lock = threading.Lock()

        def __call__(self, bytes_amount):
            # To simplify we'll assume this is hooked up
            # to a single filename.
            with self._lock:
                self._seen_so_far += bytes_amount
                percentage = (self._seen_so_far / self._size) * 100
                sys.stdout.write(
                    "\r%s  %s / %s  (%.2f%%)" % (
                        self._filename, self._seen_so_far, self._size,
                        percentage))
                sys.stdout.flush()


    transfer = S3Transfer(boto3.client('s3', 'us-west-2'))
    # Upload /tmp/myfile to s3://bucket/key and print upload progress.
    transfer.upload_file('/tmp/myfile', 'bucket', 'key',
                         callback=ProgressPercentage('/tmp/myfile'))



You can also provide a TransferConfig object to the S3Transfer
object that gives you more fine grained control over the
transfer.  For example:

.. code-block:: python

    client = boto3.client('s3', 'us-west-2')
    config = TransferConfig(
        multipart_threshold=8 * 1024 * 1024,
        max_concurrency=10,
        num_download_attempts=10,
    )
    transfer = S3Transfer(client, config)
    transfer.upload_file('/tmp/foo', 'bucket', 'key')


"""
import sys

from botocore.exceptions import ClientError
from s3transfer.exceptions import (
    RetriesExceededError as S3TransferRetriesExceededError,
)
from s3transfer.futures import NonThreadedExecutor
from s3transfer.manager import TransferConfig as S3TransferConfig
from s3transfer.manager import TransferManager
from s3transfer.subscribers import BaseSubscriber
from s3transfer.utils import OSUtils

from boto3.exceptions import RetriesExceededError, S3UploadFailedError

KB = 1024
MB = KB * KB
PY36 = sys.version_info[0:2] >= (3, 6)

if PY36:
    from os import fspath
    from pathlib import Path

def create_transfer_manager(client, config, osutil=None):
    """Creates a transfer manager based on configuration

    :type client: boto3.client
    :param client: The S3 client to use

    :type config: boto3.s3.transfer.TransferConfig
    :param config: The transfer config to use

    :type osutil: s3transfer.utils.OSUtils
    :param osutil: The os utility to use

    :rtype: s3transfer.manager.TransferManager
    :returns: A transfer manager based on parameters provided
    """
    executor_cls = None
    if not config.use_threads:
        executor_cls = NonThreadedExecutor
    return TransferManager(client, config, osutil, executor_cls)


class TransferConfig(S3TransferConfig):
    ALIAS = {
        'max_concurrency': 'max_request_concurrency',
        'max_io_queue': 'max_io_queue_size',
    }

    def __init__(
        self,
        multipart_threshold=8 * MB,
        max_concurrency=10,
        multipart_chunksize=8 * MB,
        num_download_attempts=5,
        max_io_queue=100,
        io_chunksize=256 * KB,
        use_threads=True,
        max_bandwidth=None,
    ):
        """Configuration object for managed S3 transfers

        :param multipart_threshold: The transfer size threshold for which
            multipart uploads, downloads, and copies will automatically be
            triggered.

        :param max_concurrency: The maximum number of threads that will be
            making requests to perform a transfer. If ``use_threads`` is
            set to ``False``, the value provided is ignored as the transfer
            will only ever use the main thread.

        :param multipart_chunksize: The partition size of each part for a
            multipart transfer.

        :param num_download_attempts: The number of download attempts that
            will be retried upon errors with downloading an object in S3.
            Note that these retries account for errors that occur when
            streaming  down the data from s3 (i.e. socket errors and read
            timeouts that occur after receiving an OK response from s3).
            Other retryable exceptions such as throttling errors and 5xx
            errors are already retried by botocore (this default is 5). This
            does not take into account the number of exceptions retried by
            botocore.

        :param max_io_queue: The maximum amount of read parts that can be
            queued in memory to be written for a download. The size of each
            of these read parts is at most the size of ``io_chunksize``.

        :param io_chunksize: The max size of each chunk in the io queue.
            Currently, this is size used when ``read`` is called on the
            downloaded stream as well.

        :param use_threads: If True, threads will be used when performing
            S3 transfers. If False, no threads will be used in
            performing transfers; all logic will be run in the main thread.

        :param max_bandwidth: The maximum bandwidth that will be consumed
            in uploading and downloading file content. The value is an integer
            in terms of bytes per second.
        """
        super().__init__(
            multipart_threshold=multipart_threshold,
            max_request_concurrency=max_concurrency,
            multipart_chunksize=multipart_chunksize,
            num_download_attempts=num_download_attempts,
            max_io_queue_size=max_io_queue,
            io_chunksize=io_chunksize,
            max_bandwidth=max_bandwidth,
        )
        # Some of the argument names are not the same as the inherited
        # S3TransferConfig so we add aliases so you can still access the
        # old version of the names.
        for alias in self.ALIAS:
            setattr(self, alias, getattr(self, self.ALIAS[alias]))
        self.use_threads = use_threads

    def __setattr__(self, name, value):
        # If the alias name is used, make sure we set the name that it points
        # to as that is what actually is used in governing the TransferManager.
        if name in self.ALIAS:
            super().__setattr__(self.ALIAS[name], value)
        # Always set the value of the actual name provided.
        super().__setattr__(name, value)


class S3Transfer:
    ALLOWED_DOWNLOAD_ARGS = TransferManager.ALLOWED_DOWNLOAD_ARGS
    ALLOWED_UPLOAD_ARGS = TransferManager.ALLOWED_UPLOAD_ARGS

    def __init__(self, client=None, config=None, osutil=None, manager=None):
        if not client and not manager:
            raise ValueError(
                'Either a boto3.Client or s3transfer.manager.TransferManager '
                'must be provided'
            )
        if manager and any([client, config, osutil]):
            raise ValueError(
                'Manager cannot be provided with client, config, '
                'nor osutil. These parameters are mutually exclusive.'
            )
        if config is None:
            config = TransferConfig()
        if osutil is None:
            osutil = OSUtils()
        if manager:
            self._manager = manager
        else:
            self._manager = create_transfer_manager(client, config, osutil)

    def upload_file(
        self, filename, bucket, key, callback=None, extra_args=None
    ):
        """Upload a file to an S3 object.

        Variants have also been injected into S3 client, Bucket and Object.
        You don't have to use S3Transfer.upload_file() directly.

        .. seealso::
            :py:meth:`S3.Client.upload_file`
            :py:meth:`S3.Client.upload_fileobj`
        """
<<<<<<< HEAD
        if PY36:
          if isinstance(filename, Path):
              filename = fspath(filename)
        if not isinstance(filename, six.string_types):
            raise ValueError('Filename must be a string or a path-like object')
=======
        if not isinstance(filename, str):
            raise ValueError('Filename must be a string')
>>>>>>> e4fd7f1e

        subscribers = self._get_subscribers(callback)
        future = self._manager.upload(
            filename, bucket, key, extra_args, subscribers
        )
        try:
            future.result()
        # If a client error was raised, add the backwards compatibility layer
        # that raises a S3UploadFailedError. These specific errors were only
        # ever thrown for upload_parts but now can be thrown for any related
        # client error.
        except ClientError as e:
            raise S3UploadFailedError(
                "Failed to upload {} to {}: {}".format(
                    filename, '/'.join([bucket, key]), e
                )
            )

    def download_file(
        self, bucket, key, filename, extra_args=None, callback=None
    ):
        """Download an S3 object to a file.

        Variants have also been injected into S3 client, Bucket and Object.
        You don't have to use S3Transfer.download_file() directly.

        .. seealso::
            :py:meth:`S3.Client.download_file`
            :py:meth:`S3.Client.download_fileobj`
        """
<<<<<<< HEAD
        if PY36:
          if isinstance(filename, Path):
              filename = fspath(filename)
        if not isinstance(filename, six.string_types):
            raise ValueError('Filename must be a string or a path-like object')
=======
        if not isinstance(filename, str):
            raise ValueError('Filename must be a string')
>>>>>>> e4fd7f1e

        subscribers = self._get_subscribers(callback)
        future = self._manager.download(
            bucket, key, filename, extra_args, subscribers
        )
        try:
            future.result()
        # This is for backwards compatibility where when retries are
        # exceeded we need to throw the same error from boto3 instead of
        # s3transfer's built in RetriesExceededError as current users are
        # catching the boto3 one instead of the s3transfer exception to do
        # their own retries.
        except S3TransferRetriesExceededError as e:
            raise RetriesExceededError(e.last_exception)

    def _get_subscribers(self, callback):
        if not callback:
            return None
        return [ProgressCallbackInvoker(callback)]

    def __enter__(self):
        return self

    def __exit__(self, *args):
        self._manager.__exit__(*args)


class ProgressCallbackInvoker(BaseSubscriber):
    """A back-compat wrapper to invoke a provided callback via a subscriber

    :param callback: A callable that takes a single positional argument for
        how many bytes were transferred.
    """

    def __init__(self, callback):
        self._callback = callback

    def on_progress(self, bytes_transferred, **kwargs):
        self._callback(bytes_transferred)<|MERGE_RESOLUTION|>--- conflicted
+++ resolved
@@ -283,16 +283,11 @@
             :py:meth:`S3.Client.upload_file`
             :py:meth:`S3.Client.upload_fileobj`
         """
-<<<<<<< HEAD
         if PY36:
           if isinstance(filename, Path):
               filename = fspath(filename)
-        if not isinstance(filename, six.string_types):
+        if not isinstance(filename, str):
             raise ValueError('Filename must be a string or a path-like object')
-=======
-        if not isinstance(filename, str):
-            raise ValueError('Filename must be a string')
->>>>>>> e4fd7f1e
 
         subscribers = self._get_subscribers(callback)
         future = self._manager.upload(
@@ -323,16 +318,11 @@
             :py:meth:`S3.Client.download_file`
             :py:meth:`S3.Client.download_fileobj`
         """
-<<<<<<< HEAD
         if PY36:
           if isinstance(filename, Path):
               filename = fspath(filename)
-        if not isinstance(filename, six.string_types):
+        if not isinstance(filename, str):
             raise ValueError('Filename must be a string or a path-like object')
-=======
-        if not isinstance(filename, str):
-            raise ValueError('Filename must be a string')
->>>>>>> e4fd7f1e
 
         subscribers = self._get_subscribers(callback)
         future = self._manager.download(
