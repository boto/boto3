--- conflicted
+++ resolved
@@ -18,11 +18,7 @@
 
 
 __author__ = 'Amazon Web Services'
-<<<<<<< HEAD
-__version__ = '1.17.68'
-=======
 __version__ = '1.18.13'
->>>>>>> ef3702f1
 
 
 # The default Boto3 session; autoloaded when needed.
