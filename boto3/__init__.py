# Copyright 2014 Amazon.com, Inc. or its affiliates. All Rights Reserved.
#
# Licensed under the Apache License, Version 2.0 (the "License"). You
# may not use this file except in compliance with the License. A copy of
# the License is located at
#
# https://aws.amazon.com/apache2.0/
#
# or in the "license" file accompanying this file. This file is
# distributed on an "AS IS" BASIS, WITHOUT WARRANTIES OR CONDITIONS OF
# ANY KIND, either express or implied. See the License for the specific
# language governing permissions and limitations under the License.

import logging

from boto3.session import Session
from boto3.compat import _warn_deprecated_python


__author__ = 'Amazon Web Services'
<<<<<<< HEAD
__version__ = '1.18.16'
=======
__version__ = '1.20.26'
>>>>>>> a79295e8


# The default Boto3 session; autoloaded when needed.
DEFAULT_SESSION = None


def setup_default_session(**kwargs):
    """
    Set up a default session, passing through any parameters to the session
    constructor. There is no need to call this unless you wish to pass custom
    parameters, because a default session will be created for you.
    """
    global DEFAULT_SESSION
    DEFAULT_SESSION = Session(**kwargs)


def set_stream_logger(name='boto3', level=logging.DEBUG, format_string=None):
    """
    Add a stream handler for the given name and level to the logging module.
    By default, this logs all boto3 messages to ``stdout``.

        >>> import boto3
        >>> boto3.set_stream_logger('boto3.resources', logging.INFO)

    For debugging purposes a good choice is to set the stream logger to ``''``
    which is equivalent to saying "log everything".

    .. WARNING::
       Be aware that when logging anything from ``'botocore'`` the full wire
       trace will appear in your logs. If your payloads contain sensitive data
       this should not be used in production.

    :type name: string
    :param name: Log name
    :type level: int
    :param level: Logging level, e.g. ``logging.INFO``
    :type format_string: str
    :param format_string: Log message format
    """
    if format_string is None:
        format_string = "%(asctime)s %(name)s [%(levelname)s] %(message)s"

    logger = logging.getLogger(name)
    logger.setLevel(level)
    handler = logging.StreamHandler()
    handler.setLevel(level)
    formatter = logging.Formatter(format_string)
    handler.setFormatter(formatter)
    logger.addHandler(handler)


def _get_default_session():
    """
    Get the default session, creating one if needed.

    :rtype: :py:class:`~boto3.session.Session`
    :return: The default session
    """
    if DEFAULT_SESSION is None:
        setup_default_session()
    _warn_deprecated_python()

    return DEFAULT_SESSION


def client(*args, **kwargs):
    """
    Create a low-level service client by name using the default session.

    See :py:meth:`boto3.session.Session.client`.
    """
    return _get_default_session().client(*args, **kwargs)


def resource(*args, **kwargs):
    """
    Create a resource service client by name using the default session.

    See :py:meth:`boto3.session.Session.resource`.
    """
    return _get_default_session().resource(*args, **kwargs)


# Set up logging to ``/dev/null`` like a library is supposed to.
# https://docs.python.org/3.3/howto/logging.html#configuring-logging-for-a-library
class NullHandler(logging.Handler):
    def emit(self, record):
        pass


logging.getLogger('boto3').addHandler(NullHandler())<|MERGE_RESOLUTION|>--- conflicted
+++ resolved
@@ -18,11 +18,7 @@
 
 
 __author__ = 'Amazon Web Services'
-<<<<<<< HEAD
-__version__ = '1.18.16'
-=======
 __version__ = '1.20.26'
->>>>>>> a79295e8
 
 
 # The default Boto3 session; autoloaded when needed.
