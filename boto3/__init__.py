# Copyright 2014 Amazon.com, Inc. or its affiliates. All Rights Reserved.
#
# Licensed under the Apache License, Version 2.0 (the "License"). You
# may not use this file except in compliance with the License. A copy of
# the License is located at
#
# http://aws.amazon.com/apache2.0/
#
# or in the "license" file accompanying this file. This file is
# distributed on an "AS IS" BASIS, WITHOUT WARRANTIES OR CONDITIONS OF
# ANY KIND, either express or implied. See the License for the specific
# language governing permissions and limitations under the License.

import logging

from boto3.session import Session


__author__ = 'Amazon Web Services'
<<<<<<< HEAD
__version__ = '0.0.13'
=======
__version__ = '0.0.14'
>>>>>>> 338e769c


# The default Boto3 session; autoloaded when needed.
DEFAULT_SESSION = None

def setup_default_session(**kwargs):
    """
    Set up a default session, passing through any parameters to the session
    constructor. There is no need to call this unless you wish to pass custom
    parameters, because a default session will be created for you.
    """
    global DEFAULT_SESSION
    DEFAULT_SESSION = Session(**kwargs)

def set_stream_logger(name='boto3', level=logging.DEBUG, format_string=None):
    """
    Add a stream handler for the given name and level to the logging module.
    By default, this logs all boto3 messages to ``stdout``.

        >>> import boto3
        >>> boto3.set_stream_logger('boto3.resources', logging.INFO)

    :type name: string
    :param name: Log name
    :type level: int
    :param level: Logging level, e.g. ``logging.INFO``
    :type format_string: str
    :param format_string: Log message format
    """
    if format_string is None:
        format_string = "%(asctime)s %(name)s [%(levelname)s] %(message)s"

    logger = logging.getLogger(name)
    logger.setLevel(level)
    handler = logging.StreamHandler()
    handler.setLevel(level)
    formatter = logging.Formatter(format_string)
    handler.setFormatter(formatter)
    logger.addHandler(handler)

def _get_default_session():
    """
    Get the default session, creating one if needed.

    :rtype: :py:class:`~boto3.session.Sesssion`
    :return: The default session
    """
    if DEFAULT_SESSION is None:
        setup_default_session()

    return DEFAULT_SESSION

def client(*args, **kwargs):
    """
    Create a low-level service client by name using the default session.

    See :py:meth:`boto3.session.Session.client`.
    """
    return _get_default_session().client(*args, **kwargs)

def resource(*args, **kwargs):
    """
    Create a resource service client by name using the default session.

    See :py:meth:`boto3.session.Session.resource`.
    """
    return _get_default_session().resource(*args, **kwargs)

# Set up logging to ``/dev/null`` like a library is supposed to.
# http://docs.python.org/3.3/howto/logging.html#configuring-logging-for-a-library
class NullHandler(logging.Handler):
    def emit(self, record):
        pass


logging.getLogger('boto3').addHandler(NullHandler())<|MERGE_RESOLUTION|>--- conflicted
+++ resolved
@@ -17,11 +17,7 @@
 
 
 __author__ = 'Amazon Web Services'
-<<<<<<< HEAD
-__version__ = '0.0.13'
-=======
 __version__ = '0.0.14'
->>>>>>> 338e769c
 
 
 # The default Boto3 session; autoloaded when needed.
